require "monitor"

class SSDB
  include MonitorMixin

  # @attr_reader [SSDB::Client] the client
  attr_reader :client

  # @return [SSDB] the current/global SSDB connection
  def self.current
    @current ||= SSDB.new
  end

  # @param [SSDB] ssdb the current/global SSDB connection
  def self.current=(ssdb)
    @current = ssdb
  end

  # @see SSDB::Client#initialize
  def initialize(*a)
    @client = Client.new(*a)
    super() # Monitor#initialize
  end

  # Execute a batch operation
  #
  # @example Simple batch
  #
  #   ssdb.batch do
  #     ssdb.set "foo", "5"
  #     ssdb.get "foo"
  #     ssdb.incr "foo"
  #   end
  #   # => [true, "5", 6]
  #
  # @example Using futures
  #
  #   ssdb.batch do
  #     v = ssdb.set "foo", "5"
  #     w = ssdb.incr "foo"
  #   end
  #
  #   v.value
  #   # => true
  #   w.value
  #   # => 6
  #
  def batch
    mon_synchronize do
      begin
        original, @client = @client, SSDB::Batch.new
        yield(self)
        @client.values = original.perform(@client)
      ensure
        @client = original
      end
    end
  end

  # Returns info
  # @return [Hash] info attributes
  def info
    mon_synchronize do
      perform ["info"], :proc =>  T_INFO
    end
  end


  # Evaluates scripts
  #
  # @param [String] script
  # @param [multiple<String>] args
  # @return [Array] results
  #
  # @example
  #   script =<<-LUA
  #     local x = math.pi * 10
  #     return x
  #   LUA
  #   ssdb.eval(script)
  #   # => ["31.425926"]
  #
  def eval(script, *args)
    mon_synchronize do
      perform ["eval", script, *args]
    end
  end

  # Returns value at `key`.
  #
  # @param [String] key the key
  # @return [String] the value
  #
  # @example
  #   ssdb.get("foo") # => "val"
  def get(key)
    mon_synchronize do
      perform ["get", key]
    end
  end

  def getset(key, value)
    mon_synchronize do
      perform ["getset", key, value]
    end
  end

  def getbit(key, offset)
    mon_synchronize do
      perform ["getbit", key, offset], :proc =>  T_INT
    end
  end

  def setbit(key, offset, value)
    mon_synchronize do
      perform ['setbit', key, offset, value]
    end
  end

  def bitcount(key, start = 0, size = nil)
    mon_synchronize do
      if size.nil?
        perform ["countbit", key, start], :proc =>  T_INT
      else
        perform ["countbit", key, start, size], :proc =>  T_INT
      end
    end
  end


  # Sets `value` at `key`.
  #
  # @param [String] key the key
  # @param [String] value the value
  #
  # @example
  #   ssdb.set("foo", "val") # => true
  def set(key, value)
    mon_synchronize do
      perform ["set", key, value], :proc =>  T_BOOL
    end
  end

  def setex(key, ttl, value)
    mon_synchronize do
      perform ['setx', key, value, ttl], :proc =>  T_BOOL
    end
  end

  def setnx(key, value)
    mon_synchronize do
      perform ['setnx', key, value], :proc =>  T_BOOL
    end
  end


  def expire(key, ttl)
    mon_synchronize do
      perform ["expire", key, ttl], :proc =>  T_BOOL
    end
  end

  def ttl(key)
    mon_synchronize do
      perform ["ttl", key], :proc =>  T_INT
    end
  end


  # Increments a `key` by value
  #
  # @param [String] key the key
  # @param [Integer] value the increment
  #
  # @example
  #   ssdb.incr("foo") # => 1
  def incr(key, value = 1)
    mon_synchronize do
      perform ["incr", key, value], :proc =>  T_INT
    end
  end

  def incrby(key, value)
    mon_synchronize do
      perform ["incr", key, value], :proc =>  T_INT
    end
  end

  # Decrements a `key` by value
  #
  # @param [String] key the key
  # @param [Integer] value the decrement
  #
  # @example
  #   ssdb.decr("foo") # => -1
  def decr(key, value = 1)
    mon_synchronize do
      perform ["decr", key, value], :proc =>  T_INT
    end
  end

  def decrby(key, value = 1)
    mon_synchronize do
      perform ["decr", key, value], :proc =>  T_INT
    end
  end

  # Checks existence of `key`.
  #
  # @param [String] key the key
  # @return [Boolean] true if exists
  #
  # @example
  #   ssdb.exists("foo") # => true
  def exists(key)
    mon_synchronize do
      perform ["exists", key], :proc =>  T_BOOL
    end
  end

  alias_method :exists?, :exists

  # Delete `key`.
  #
  # @param [String] key the key
  #
  # @example
  #   ssdb.del("foo") # => nil
  def del(key)
    mon_synchronize do
      perform ["del", key]
    end
  end

  # Scans keys between `start` and `stop`.
  #
  # @param [String] start start at this key
  # @param [String] stop stop at this key
  # @param [Hash] opts options
  # @option opts [Integer] :limit limit results
  # @return [Array<String>] matching keys
  #
  # @example
  #   ssdb.keys("a", "z", limit: 2) # => ["bar", "foo"]
  def keys(start, stop, opts = {})
    limit = opts[:limit] || -1
    mon_synchronize do
      perform ["keys", start, stop, limit], :multi =>  true
    end
  end

  # Scans keys between `start` and `stop`.
  #
  # @param [String] start start at this key
  # @param [String] stop stop at this key
  # @param [Hash] opts options
  # @option opts [Integer] :limit limit results
  # @return [Array<Array<String,String>>] key/value pairs
  #
  # @example
  #   ssdb.scan("a", "z", limit: 2)
  #   # => [["bar", "val1"], ["foo", "val2"]]
  def scan(start, stop, opts = {})
    limit = opts[:limit] || -1
    mon_synchronize do
      perform ["scan", start, stop, limit], :multi =>  true, :proc =>  T_STRSTR
    end
  end

  # Reverse-scans keys between `start` and `stop`.
  #
  # @param [String] start start at this key
  # @param [String] stop stop at this key
  # @param [Hash] opts options
  # @option opts [Integer] :limit limit results
  # @return [Array<Array<String,String>>] key/value pairs in reverse order
  #
  # @example
  #   ssdb.rscan("z", "a", limit: 2)
  #   # => [["foo", "val2"], ["bar", "val1"]]
  def rscan(start, stop, opts = {})
    limit = opts[:limit] || -1
    mon_synchronize do
      perform ["rscan", start, stop, limit], :multi =>  true, :proc =>  T_STRSTR
    end
  end

  # Sets multiple keys
  #
  # @param [Hash] pairs key/value pairs
  #
  # @example
  #   ssdb.multi_set("bar" => "val1", "foo" => "val2")
  #   # => 4
  def multi_set(pairs)
    mon_synchronize do
      perform ["multi_set", *pairs.to_a].flatten, :proc =>  T_INT
    end
  end

  # Retrieves multiple keys
  #
  # @param [Array<String>] keys
  # @return [Array<String>] values
  #
  # @example
  #   ssdb.multi_get(["bar", "foo"])
  #   # => ["val1", "val2"]
  def multi_get(keys)
    keys = Array(keys) unless keys.is_a?(Array)
    mon_synchronize do
      perform ["multi_get", *keys], :multi =>  true, :proc =>  T_MAPSTR, :args =>  [keys]
    end
  end

  def mget(keys)
    keys = Array(keys) unless keys.is_a?(Array)
    mon_synchronize do
      perform ["multi_get", *keys], :multi =>  true, :proc =>  T_MAPSTR, :args =>  [keys]
    end
  end

  # Retrieves multiple keys
  #
  # @param [Array<String>] keys
  # @return [Array<String>] values
  #
  # @example
  #   ssdb.mapped_multi_get(["bar", "foo"])
  #   # => {"bar" => "val1", "foo" => val2"}
  def mapped_multi_get(keys)
    keys = Array(keys) unless keys.is_a?(Array)
    mon_synchronize do
      perform ["multi_get", *keys], :multi =>  true, :proc =>  T_HASHSTR
    end
  end

  # Deletes multiple keys
  #
  # @param [Array<String>] keys
  #
  # @example
  #   ssdb.multi_del(["bar", "foo"])
  #   # => 2
  def multi_del(keys)
    keys = Array(keys) unless keys.is_a?(Array)
    mon_synchronize do
      perform ["multi_del", *keys], :proc =>  T_INT
    end
  end

  # Checks existence of multiple keys
  #
  # @param [Array<String>] keys
  # @return [Array<Boolean>] results
  #
  # @example
  #   ssdb.multi_exists(["bar", "foo", "baz"])
  #   # => [true, true, false]
  def multi_exists(keys)
    keys = Array(keys) unless keys.is_a?(Array)
    mon_synchronize do
      perform ["multi_exists", *keys], :multi =>  true, :proc =>  T_VBOOL
    end
  end

  alias_method :multi_exists?, :multi_exists

  # Returns the score of `member` at `key`.
  #
  # @param [String] key the key
  # @param [String] member the member
  # @return [Integer] the score
  #
  # @example
  #   ssdb.zget("visits", "u1")
  #   # => 101
  def zget(key, member)
    mon_synchronize do
      perform ["zget", key, member], :proc =>  T_CINT
    end
  end

  def zscore(key, member)
    mon_synchronize do
      perform ["zget", key, member], :proc =>  T_CINT
    end
  end

  # Sets the `score` of `member` at `key`.
  #
  # @param [String] key the key
  # @param [String] member the member
  # @param [Integer] score the score
  #
  # @example
  #   ssdb.zset("visits", "u1", 202)
  #   # => true
  def zset(key, member, score)
    mon_synchronize do
      perform ["zset", key, member, score], :proc =>  T_BOOL
    end
  end


  # Redis 'compatibility'.
  #
  # @param [String] key the key
  # @param [Integer] score the score
  # @param [String] member the member
  #
  # @example
  #   ssdb.zadd("visits", 202, "u1")
  #   # => true
  def zadd(key, score, member)
    zset(key, member, score)
  end

  # Increments the `member` in `key` by `score`
  #
  # @param [String] key the key
  # @param [String] member the member
  # @param [Integer] score the increment
  #
  # @example
  #   ssdb.zincr("visits", "u1")
  #   # => 102
  #   ssdb.zincr("visits", "u1", 100)
  #   # => 202
  def zincr(key, member, score = 1)
    mon_synchronize do
      perform ["zincr", key, member, score], :proc =>  T_INT
    end
  end

  # Decrements the `member` in `key` by `score`
  #
  # @param [String] key the key
  # @param [String] member the member
  # @param [Integer] score the decrement
  #
  # @example
  #   ssdb.zdecr("visits", "u1")
  #   # => 100
  #   ssdb.zdecr("visits", "u1", 5)
  #   # => 95
  def zdecr(key, member, score = 1)
    mon_synchronize do
      perform ["zdecr", key, member, score], :proc =>  T_INT
    end
  end

  # Checks existence of a zset at `key`.
  #
  # @param [String] key the key
  # @return [Boolean] true if exists
  #
  # @example
  #   ssdb.zexists("visits")
  #   # => true
  def zexists(key)
    mon_synchronize do
      perform ["zexists", key], :proc =>  T_BOOL
    end
  end

  alias_method :zexists?, :zexists

  # Returns the cardinality of a set `key`.
  #
  # @param [String] key the key
  #
  # @example
  #   ssdb.zsize("visits")
  #   # => 2

  def zcard(key)
    mon_synchronize do
      perform ["zsize", key], :proc =>  T_INT
    end
  end

  def zsize(key)
    mon_synchronize do
      perform ["zsize", key], :proc =>  T_INT
    end
  end

  def zrem(key, member)
    mon_synchronize do
      perform ["zdel", key, member], :proc =>  T_BOOL
    end
  end

  # Delete an `member` from a zset `key`.
  #
  # @param [String] key the key
  # @param [String] member the member
  #
  # @example
  #   ssdb.zdel("visits", "u1")
  #   # => true
  def zdel(key, member)
    mon_synchronize do
      perform ["zdel", key, member], :proc =>  T_BOOL
    end
  end

  # Delete All data from key
  def clear(key)

    mon_synchronize do
      perform(["hclear", key], :proc =>  T_INT) +
          perform(["zclear", key], :proc =>  T_INT) +
          perform(["qclear", key], :proc =>  T_INT) +
          perform(["del", key], :proc =>  T_INT)
    end
  end

  def zclear(key)
    mon_synchronize do
      perform ["zclear", key], :proc =>  T_INT
    end
  end

  def zrange(key, start, stop, opts={})
    total = zcard(key)
    if total < 1
      return []
    end
    if start < 0
      start = total + start
    end
    if stop < 0
      stop = total + stop
    end

    limit = stop - start + 1
    mon_synchronize do
      if opts[:withscores]
        perform ["zrange", key, start, limit], :multi =>  true, :proc =>  T_STRINT
      else
        perform ["zrange", key, start, limit], :multi =>  true, :proc =>  T_ARRAY
      end
    end
  end

  def zrevrange(key, start, stop, opts={})
    total = zcard(key)
    if total < 1
      return []
    end
    if start < 0
      start = total + start
    end
    if stop < 0
      stop = total + stop
    end

    limit = stop - start + 1
    mon_synchronize do
      if opts[:withscores]
        perform ["zrrange", key, start, limit], :multi =>  true, :proc =>  T_STRINT
      else
        perform ["zrrange", key, start, limit], :multi =>  true, :proc =>  T_ARRAY
      end
    end
  end

  def qclear(key)
    mon_synchronize do
      perform ["qclear", key], :proc =>  T_INT
    end
  end

  def llen(key)
    mon_synchronize do
      perform ["qsize", key], :proc =>  T_INT
    end
  end

  def lpush(key, value)
    mon_synchronize do
      perform ["qpush_front", key, value]
    end
  end

  def rpush(key, value)
    mon_synchronize do
      perform ["qpush_back", key, value]
    end
  end

  def lpop(key)
    mon_synchronize do
      perform ["qpop_front", key]
    end
  end

  def rpop(key)
    mon_synchronize do
      perform ["qpop_back", key]
    end
  end

  def lrange(key, start, stop)

    mon_synchronize do
      perform ["qslice", key, start, stop], :multi =>  true
    end
  end

  def lindex(key, index)
    mon_synchronize do
      perform ["qget", key, index]
    end
  end

  def lset key, index, value
    mon_synchronize do
      perform ["qset", key, index, value]
    end
  end

  def qlist name_start, name_end, limit
    mon_synchronize do
      perform ["qlist", name_start, name_end, limit], :proc =>  T_STRSTR
    end
  end

  def hdel(key, member)
    mon_synchronize do
      perform ["hdel", key, member], :proc =>  T_BOOL
    end
  end

  def hget(key, member)
    mon_synchronize do
      perform ["hget", key, member]
    end
  end

  def pipelined
    mon_synchronize do
      begin
        original, @client = @client, SSDB::Batch.new
        yield(self)
        @client.values = original.perform(@client)
      ensure
        @client = original
      end
    end
  end

  def hmget(key, members)
    members = Array(members) unless members.is_a?(Array)
    return {} if members.size < 1
    members = members.map { |x| x.to_s }
    mon_synchronize do
      perform ["multi_hget", key, *members], :multi =>  true, :proc =>  T_MAPSTR, :args =>  [members]
    end
  end

  def hmset(key, members)
    mon_synchronize do
      perform ["multi_hset", key, *members]
    end
  end

  def hclear(key)
    mon_synchronize do
      perform ["hclear", key], :proc =>  T_INT
    end
  end

  def hlen(key)

    mon_synchronize do
      perform ["hsize", key], :proc =>  T_INT
    end
  end

  def hexists(key, member)
    mon_synchronize do
      perform ["hexists", key, member], :proc =>  T_BOOL
    end
  end

  def hset(key, member, value)
    mon_synchronize do
      perform ["hset", key, member, value], :proc =>  T_BOOL
    end
  end

  def hgetall(key)
    if hlen(key).to_i < 1
      return {}
    end
    mon_synchronize do
<<<<<<< HEAD
      perform ["hgetall", key], proc: T_HASHSTR
=======
      perform ["hgetall", key],:multi =>  true, :proc =>  T_HASHSTR
>>>>>>> c87bcc7f
    end
  end

  # List zset keys between `start` and `stop`.
  #
  # @param [String] start start at this key
  # @param [String] stop stop at this key
  # @param [Hash] opts options
  # @option opts [Integer] :limit limit results
  # @return [Array<String>] matching zset keys
  #
  # @example
  #   ssdb.zlist("a", "z", limit: 2)
  #   # => ["visits", "page_views"]
  def zlist(start, stop, opts = {})
    limit = opts[:limit] || -1
    mon_synchronize do
      perform ["zlist", start, stop, limit], :multi =>  true
    end
  end

  def zrlist(start, stop, opts = {})
    limit = opts[:limit] || -1
    mon_synchronize do
      perform ["zrlist", start, stop, limit], :multi =>  true
    end
  end

  def zcount(key, min, max)
    mon_synchronize do
      perform ["zcount", key, min, max], :proc =>  T_INT
    end
  end


  # Lists members at `key` starting at `start_member`
  # between `start` and `stop` scores.
  #
  # @param [String] key the zset
  # @param [Integer] start start at this score
  # @param [Integer] stop stop at this score
  # @param [Hash] opts options
  # @option opts [Integer] :limit limit results
  # @return [Array<String>] matching members
  #
  # @example
  #   ssdb.zkeys("visits", 0, 300, limit: 2)
  #   # => ["u1", "u2"]
  def zkeys(key, start, stop, opts = {})
    limit = opts[:limit] || -1
    mon_synchronize do
      perform ["zkeys", key, BLANK, start, stop, limit], :multi =>  true
    end
  end

  # Scans for members at `key` starting at `start_member`
  # between `start` and `stop` scores.
  #
  # @param [String] key the zset
  # @param [Integer] start start at this score
  # @param [Integer] stop stop at this score
  # @param [Hash] opts options
  # @option opts [Integer] :limit limit results
  # @return [Array<Array<String,Integer>>] member/score pairs
  #
  # @example
  #   ssdb.zscan("visits", 0, 300, limit: 2)
  #   # => [["u1", 101], ["u2", 202]]
  def zscan(key, start, stop, opts = {})
    limit = opts[:limit] || -1
    mon_synchronize do
      perform ["zscan", key, BLANK, start, stop, limit], :multi =>  true, :proc =>  T_STRINT
    end
  end

  def zrevrangebyscore key, max, min, opts={}
    limit = opts[:limit] || [0, -1]

    offset = limit[0]
    count = limit[1]

    per_page = count
    if per_page <= 0
      per_page = 1000
    end

    result = []
    mon_synchronize do
      score_start = max
      key_start = ''
      read_num = 0
      loop do

        page_result = perform ["zrscan", key, key_start, score_start, min, per_page], :multi =>  true, :proc =>  T_STRINT

        if page_result.size == 0
          break
        end
        key_start = page_result[-1][0]
        score_start = page_result[-1][1]

        read_num += page_result.size
        if read_num < offset
          next
        end


        page_result.each_with_index do |item, i|
          next if read_num - page_result.size + i < offset
          if opts[:withscores]
            result << item
          else
            result << item[0]
          end

          if result.size > count && count > 0
            break
          end
        end


        if result.size >= count && count > 0
          break
        end
      end
    end
    result[0, count]
  end

  def zremrangebyrank(key, start, stop)
    mon_synchronize do
      perform ["zremrangebyrank", key, start, stop], :proc =>  T_INT
    end
  end

  def zremrangebyscore(key, min, max)
    mon_synchronize do
      perform ["zremrangebyscore", key, min, max], :proc =>  T_INT
    end
  end

  def zrangebyscore(key, min, max, opts = {})

    limit = opts[:limit] || [0, -1]

    offset = limit[0]
    count = limit[1]

    per_page = count
    if per_page <= 0
      per_page = 1000
    end

    result = []
    mon_synchronize do
      score_start = min
      key_start = ''
      read_num = 0
      loop do

        page_result = perform ["zscan", key, key_start, score_start, max, per_page], :multi =>  true, :proc =>  T_STRINT

        if page_result.size == 0
          break
        end
        key_start = page_result[-1][0]
        score_start = page_result[-1][1]

        read_num += page_result.size
        if read_num < offset
          next
        end


        page_result.each_with_index do |item, i|
          next if read_num - page_result.size + i < offset
          if opts[:withscores]
            result << item
          else
            result << item[0]
          end

          if result.size > count && count > 0
            break
          end
        end


        if result.size >= count && count > 0
          break
        end
      end
    end
    result[0, count]
  end

  # Reverse scans for members at `key` starting at `start_member`
  # between `start` and `stop` scores.
  #
  # @param [String] key the zset
  # @param [Integer] start start at this score
  # @param [Integer] stop stop at this score
  # @param [Hash] opts options
  # @option opts [Integer] :limit limit results
  # @return [Array<Array<String,Integer>>] member/score pairs
  #
  # @example
  #   ssdb.zrscan("visits", 300, 0, limit: 2)
  #   # => [["u2", 202], ["u1", 101]]
  def zrscan(key, start, stop, opts = {})
    limit = opts[:limit] || -1
    mon_synchronize do
      perform ["zrscan", key, BLANK, start, stop, limit], :multi =>  true, :proc =>  T_STRINT
    end
  end

  # Checks existence of multiple sets
  #
  # @param [Array<String>] keys
  # @return [Array<Boolean>] results
  #
  # @example
  #   ssdb.multi_zexists("visits", "page_views", "baz")
  #   # => [true, true, false]
  def multi_zexists(keys)
    keys = Array(keys) unless keys.is_a?(Array)
    mon_synchronize do
      perform ["multi_zexists", *keys], :multi =>  true, :proc =>  T_VBOOL
    end
  end

  alias_method :multi_zexists?, :multi_zexists

  # Returns cardinalities of multiple sets
  #
  # @param [Array<String>] keys
  # @return [Array<Boolean>] results
  #
  # @example
  #   ssdb.multi_zsize("visits", "page_views", "baz")
  #   # => [2, 1, 0]
  def multi_zsize(keys)
    keys = Array(keys) unless keys.is_a?(Array)
    mon_synchronize do
      perform ["multi_zsize", *keys], :multi =>  true, :proc =>  T_VINT
    end
  end

  # Sets multiple members of `key`
  #
  # @param [String] key the zset
  # @param [Hash<String,Integer>] pairs key/value pairs
  #
  # @example
  #   ssdb.multi_zset("visits", "u1" => 102, "u3" => 303)
  #   # => 2
  def multi_zset(key, pairs)
    mon_synchronize do
      perform ["multi_zset", key, *pairs.to_a].flatten, :proc =>  T_INT
    end
  end

  # Retrieves multiple scores from `key`
  #
  # @param [String] key the zset
  # @param [Array<String>] members
  # @return [Array<Integer>] scores
  #
  # @example
  #   ssdb.multi_zget("visits", ["u1", "u2"])
  #   # => [101, 202]
  def multi_zget(key, members)
    members = Array(members) unless members.is_a?(Array)
    mon_synchronize do
      perform ["multi_zget", key, *members], :multi =>  true, :proc =>  T_MAPINT, :args =>  [members]
    end
  end

  # Retrieves multiple scores from `key`
  #
  # @param [String] key the zset
  # @param [Array<String>] members
  # @return [Hash<String,Integer>] members with scores
  #
  # @example
  #   ssdb.mapped_multi_zget("visits", ["u1", "u2"])
  #   # => {"u1" => 101, "u2" => 202}
  def mapped_multi_zget(key, members)
    members = Array(members) unless members.is_a?(Array)

    mon_synchronize do
      perform ["multi_zget", key, *members], :multi =>  true, :proc =>  T_HASHINT
    end
  end

  # Deletes multiple members from `key`
  #
  # @param [String] key the zset
  # @param [Array<String>] members
  #
  # @example
  #   ssdb.multi_zdel("visits", ["u1", "u2"])
  #   # => 2
  def multi_zdel(key, members)
    members = Array(members) unless members.is_a?(Array)
    mon_synchronize do
      perform ["multi_zdel", key, *members], :proc =>  T_INT
    end
  end


  def perform(chain, opts = {})
    opts[:cmd] = chain.map(&:to_s)
    client.call(opts)
  end

end

%w|version errors constants client batch future|.each do |name|
  require "ssdb/#{name}"
end<|MERGE_RESOLUTION|>--- conflicted
+++ resolved
@@ -661,11 +661,12 @@
     end
   end
 
-  def hmset(key, members)
-    mon_synchronize do
-      perform ["multi_hset", key, *members]
-    end
-  end
+  def hmset(key, *members)
+    mon_synchronize do
+      perform ["multi_hset", key, *members], :proc =>  T_BOOL
+    end
+  end
+
 
   def hclear(key)
     mon_synchronize do
@@ -693,15 +694,8 @@
   end
 
   def hgetall(key)
-    if hlen(key).to_i < 1
-      return {}
-    end
-    mon_synchronize do
-<<<<<<< HEAD
-      perform ["hgetall", key], proc: T_HASHSTR
-=======
+    mon_synchronize do
       perform ["hgetall", key],:multi =>  true, :proc =>  T_HASHSTR
->>>>>>> c87bcc7f
     end
   end
 
